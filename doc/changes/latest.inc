.. NOTE: we are now using links to highlight new functions and classes.
   Please follow the examples below like :func:`mne.stats.f_mway_rm`, so the
   whats_new page will have a link to the function/class documentation.

.. NOTE: there are 3 separate sections for changes, based on type:
   - "Changelog" for new features
   - "Bug" for bug fixes
   - "API" for backward-incompatible changes

.. _current:

Current (0.21.dev0)
-------------------

Changelog
~~~~~~~~~

- Allow picking channels in raw instances (e.g., :meth:`mne.io.Raw.pick_types`) without preloading data, by `Eric Larson`_

- :meth:`mne.preprocessing.ICA.plot_sources` now plots annotation markers similar to :meth:`mne.io.Raw.plot` by `Luke Bloy`_

- Add support for signals in mV for :func:`mne.io.read_raw_brainvision` by `Clemens Brunner`_

- :meth:`mne.Epochs.plot_psd_topomap` and :func:`mne.viz.plot_epochs_psd_topomap` now allow joint colorbar limits across subplots, by `Daniel McCloy`_.

- Add :class:`mne.MixedVectorSourceEstimate` for vector source estimates for mixed source spaces, by `Eric Larson`_

- Add :meth:`mne.MixedSourceEstimate.surface` and :meth:`mne.MixedSourceEstimate.volume` methods to allow surface and volume extraction by `Eric Larson`_

- Add :meth:`mne.VectorSourceEstimate.project` to project vector source estimates onto the direction of maximum source power by `Eric Larson`_

- Add support to :func:`mne.extract_label_time_course` for vector-valued and volumetric source estimates by `Eric Larson`_

- Add method :meth:`mne.VolSourceEstimate.in_label` by `Eric Larson`_

- Add support for mixed source spaces to :func:`mne.compute_source_morph` by `Eric Larson`_

- Add support for omitting the SDR step in volumetric morphing by passing ``n_iter_sdr=()`` to `mne.compute_source_morph` by `Eric Larson`_

- Add support for passing a string argument to ``bg_img`` in `mne.viz.plot_volume_source_estimates` by `Eric Larson`_

- Add support for providing the destination surface source space in the ``src_to`` argument of :func:`mne.compute_source_morph` by `Eric Larson`_

- Add ``tol_kind`` option to :func:`mne.compute_rank` by `Eric Larson`_

- Allow resampling raw data with :func:`mne.io.Raw.resample` without preloading data, by `Eric Larson`_

- Allow using ``pick_ori='vector'`` with a fixed-orientation inverse to facilitate visualization with :func:`mne.viz.plot_vector_source_estimates` by `Eric Larson`_

- :func:`mne.viz.plot_dipole_locations` and :meth:`mne.Dipole.plot_locations` gained a ``title`` argument to specify a custom figure title in ``orthoview`` mode by `Richard Höchenberger`_

- Add temporal derivative distribution repair (TDDR) :func:`mne.preprocessing.nirs.temporal_derivative_distribution_repair` with shortened alias ``mne.preprocessing.nirs.tddr`` by `Robert Luke`_

- Add :func:`mne.read_freesurfer_lut` to make it easier to work with volume atlases by `Eric Larson`_

- Add functionality to interpolate bad NIRS channels by `Robert Luke`_

- Added ability of :func:`mne.io.read_raw_nirx` to open data by passing path to header file `Robert Luke`_

- Add :meth:`mne.channels.DigMontage.rename_channels` to allow renaming montage channels by `Eric Larson`_

- Add support to in :meth:`mne.io.Raw.plot` for passing ``clipping`` as a float to clip to a proportion of the dedicated channel range by `Eric Larson`_

- Add function :func:`mne.preprocessing.annotate_muscle_zscore` to annotate periods with muscle artifacts. by `Adonay Nunes`_

- Add :func:`mne.stats.ttest_ind_no_p` to mirror :func:`mne.stats.ttest_1samp_no_p` with hat correction by `Eric Larson`_

- Speed up raw data reading without preload in :func:`mne.io.read_raw_nirx` by `Eric Larson`_

- Support for saving movies of source time courses (STCs) with ``brain.save_movie`` method and from graphical user interface by `Guillaume Favelier`_

- Add ``mri`` and ``show_orientation`` arguments to :func:`mne.viz.plot_bem` by `Eric Larson`_

- Add "on_missing='raise'" to :meth:`mne.io.Raw.set_montage` and related functions to allow ignoring of missing electrode coordinates by `Adam Li`_

- Add better sanity checking of ``max_pca_components`` and ``n_components`` to provide more informative error messages for :class:`mne.preprocessing.ICA` by `Eric Larson`_

- Add ``plot`` option to :meth:`mne.viz.plot_filter` allowing selection of which filter properties are plotted and added option for user to supply ``axes`` by `Robert Luke`_

- Add estimation method legend to :func:`mne.viz.plot_snr_estimate` by `Eric Larson`_

- Add support to `mne.SourceSpaces.export_volume` for ``mri_resolution='sparse'`` to color only the nearest-neighbor voxels instead of entire regions by `Eric Larson`_

- Add ``axes`` argument to :func:`mne.viz.plot_evoked_white`, :meth:`mne.Evoked.plot_white`, and :func:`mne.viz.plot_snr_estimate` by `Eric Larson`_

- Add ``sources`` and ``detectors`` options for fNIRS use of :meth:`mne.viz.plot_alignment` allowing plotting of optode locations in addition to channel midpoint ``channels`` and ``path`` between fNIRS optodes by `Kyle Mathewson`_

- Add ECoG misc EDF dataset to the :ref:`tut_working_with_ecog` tutorial to show snapshots of time-frequency activity by `Adam Li`_

- Add :func:`mne.viz.set_3d_options` and ``MNE_3D_OPTION_ANTIALIAS`` environment variable to control full-scene antialiasing (FXAA) in 3D functions like :ref:`mne coreg`, :func:`mne.viz.plot_alignment`, and :func:`mne.viz.plot_source_estimates`; this can be useful on systems where FXAA does not work well, such as some with MESA software rendering, by `Eric Larson`_

- Add better support for reading corrupted FIF files in :func:`mne.io.read_raw_fif` by `Eric Larson`_

- BIDS conformity: When saving FIF files to disk and the files are split into parts, the ``split_naming='bids'`` parameter now uses a "_split-%d" naming instead of the previous "_part-%d", by `Stefan Appelhoff`_

<<<<<<< HEAD
- Add support for whitening and multiple channel types in :func:`mne.beamformer.make_dics` by `Marijn van Vliet`_
=======
- Add better error message when trying to save incompatible `~mne.Evoked` objects to the same file by `Eric Larson`_
>>>>>>> 181a5727

- Add support for loading complex numbers from mat files by `Thomas Hartmann`_

- Add generic reader function :func:`mne.io.read_raw` that loads files based on their extensions (it wraps the underlying specific ``read_raw_xxx`` functions) by `Clemens Brunner`_

- Add ``'auto'`` option to :meth:`mne.preprocessing.ICA.find_bads_ecg` to automatically determine the threshold for CTPS method by `Yu-Han Luo`_

- Add a ``notebook`` 3d backend for visualization in jupyter notebook with :func:`mne.viz.set_3d_backend` by`Guillaume Favelier`_

- Add support for reading and writing surfaces in Wavefront .obj format to the :func:`mne.read_surface` and :func:`mne.write_surface` by `Marijn van Vliet`_

- Add tutorial on how to manually fix BEM meshes in Blender by `Marijn van Vliet`_ and `Ezequiel Mikulan`_

Bug
~~~

- Fix bug with :func:`mne.preprocessing.ICA.find_bads_eog` when more than one EOG components are present by `Christian O'Reilly`_

- Fix bug with :func:`mne.io.Raw.set_meas_date` to support setting ``meas_date`` to ``None``, by `Luke Bloy`_

- Fix bug with :func:`mne.setup_volume_source_space` when ``volume_label`` was supplied where voxels slightly (in a worst case, about 37% times ``pos`` in distance) outside the voxel-grid-based bounds of regions were errantly included, by `Eric Larson`_

- Fix bug with `mne.SourceSpaces.export_volume` with ``use_lut=False`` where no values were written by `Eric Larson`_

- Fix bug with :func:`mne.preprocessing.annotate_movement` where bad data segments, specified in ``raw.annotations``, would be handled incorrectly by `Luke Bloy`_

- Fix bug with :func:`mne.compute_source_morph` when more than one volume source space was present (e.g., when using labels) where only the first label would be interpolated when ``mri_resolution=True`` by `Eric Larson`_

- Fix bug with :func:`mne.compute_source_morph` when morphing to a volume source space when ``src_to`` is used and the destination subject is not ``fsaverage`` by `Eric Larson`_

- Fix bug with :func:`mne.compute_source_morph` where outermost voxels in the destination source space could be errantly omitted by `Eric Larson`_

- Fix bug with :func:`mne.minimum_norm.compute_source_psd_epochs` and :func:`mne.minimum_norm.source_band_induced_power` raised errors when ``method='eLORETA'`` by `Eric Larson`_

- Fix bug with :func:`mne.minimum_norm.apply_inverse` where the explained variance did not work for complex data by `Eric Larson`_

- Fix bug with :func:`mne.preprocessing.compute_current_source_density` where values were not properly computed; maps should now be more focal, by `Alex Rockhill`_ and `Eric Larson`_

- Fix bug with :func:`mne.combine_evoked` where equal-weighted averages were wrongly computed as equal-weighted sums, by `Daniel McCloy`_

- Fix to enable interactive plotting with no colorbar with :func:`mne.viz.plot_evoked_topomap` by `Daniel McCloy`_

- Fix plotting with :func:`mne.viz.plot_evoked_topomap` to pre-existing axes by `Daniel McCloy`_

- The default plotting mode for :func:`mne.io.Raw.plot` and :ref:`mne browse_raw` has been changed to ``clipping=3.`` to facilitate data analysis with large deflections, by `Eric Larson`_

- PSD plots will now show non-data channels (e.g., ``misc``) if those channels are explicitly passed to ``picks``, by `Daniel McCloy`_.

- Fix bug with :func:`mne.time_frequency.read_tfrs` where ``info['meas_date']`` was not parsed correctly, by `Eric Larson`_

- Fix handling of NaN when using TFCE in clustering functions such as :func:`mne.stats.spatio_temporal_cluster_1samp_test` by `Eric Larson`_

- Fix handling of signs when using TFCE by `Eric Larson`_

- The :class:`mne.MixedSourceEstimate` class has been clarified to contain two cortical surface source spaces, plus at least one other source space. Creating source estimates in other orderings is not supported, by `Eric Larson`_

- Fix bug where :class:`VolSourceEstimate.vertices <mne.VolSourceEstimate>` was an instance of :class:`~numpy.ndarray` instead of :class:`python:list` of one :class:`~numpy.ndarray`, by `Eric Larson`_

- Fix default to be ``foreground=None`` in :func:`mne.viz.plot_source_estimates` to use white or black text based on the background color by `Eric Larson`_

- Fix bug with writing EGI and CTF `mne.Info` to H5 format, e.g., with `mne.time_frequency.AverageTFR.save` by `Eric Larson`_

- Fix bug with :func:`mne.io.Raw.plot` where toggling all projectors did not actually take effect by `Eric Larson`_

- Fix bug with :func:`mne.read_epochs` when loading data in complex format with ``preload=False`` by `Eric Larson`_

- Fix bug with :meth:`mne.Epochs.save` where the file splitting calculations did not account for the sizes of non-data writes by `Eric Larson`_

- Fix bug with :class:`mne.Epochs` when metadata was not subselected properly when ``event_repeated='drop'`` by `Eric Larson`_

- Fix bug with :class:`mne.Report` where the BEM section could not be toggled by `Eric Larson`_

- Fix bug when using :meth:`mne.Epochs.crop` to exclude the baseline period would break :func:`mne.Epochs.save` / :func:`mne.read_epochs` round-trip by `Eric Larson`_

- Fix bug with `mne.Epochs.subtract_evoked` where using decimated epochs would lead to an error by `Eric Larson`_

- Fix bug with :func:`mne.viz.plot_bem` and :class:`mne.Report` when plotting BEM contours when MRIs are not in standard FreeSurfer orientation by `Eric Larson`_

- Fix bugs with :func:`mne.beamformer.make_lcmv` and :func:`mne.beamformer.make_dics` where:

  - Noise normalization factors ``weight_norm='unit-noise-gain'`` and ``weight_norm='nai'`` were computed incorrectly
  - ``pick_ori='max-power'`` computed the max-power orientation incorrectly
  - ``pick_ori='normal'`` did not compute power or noise normalization factors correctly
  - :func:`mne.beamformer.apply_lcmv_cov` did not apply whitening and projections properly

- Fix :ref:`mne setup_forward_model` to have it actually compute the BEM solution in addition to creating the BEM model by `Eric Larson`_

- Fix bug with :func:`mne.io.read_raw_edf` where null bytes were not properly handled, causing an error when opening a file by `Eric Larson`_

- Fix bug with :func:`mne.Report` where unicode characters were not rendered properly (encoding for HTML was not set) by `Eric Larson`_

- Fix bug with :func:`mne.preprocessing.nirs.scalp_coupling_index` where filter transition was incorrectly assigned by `Robert Luke`_

- Fix bug with :func:`mne.make_forward_dipole` where :func:`mne.write_forward_solution` could not be used by `Eric Larson`_

- Fix bug with :meth:`mne.io.Raw.plot` when ``scalings='auto'`` where bad data would prevent channel plotting by `Eric Larson`_

- Default ``border`` and ``extrapolate`` arguments for :func:`mne.Evoked.plot_topomap` and related functions were changed from ``0.`` to ``'mean'`` and ``'box'`` to ``'auto'``, respectively, to help more accurately reflect sensor geometries and boundary conditions. ``extrapolate='auto'`` uses ``extrapolate='local'`` for MEG data and ``extrapolate='head'`` otherwise, by `Eric Larson`_

- Fix bug that prevents ``n_jobs`` from being a NumPy integer type, by `Daniel McCloy`_.

- Fix bug with :func:`mne.epochs.average_movements` where epoch weights were computed using all basis vectors instead of the internal basis only by `Eric Larson`_

- Fix bug with :func:`mne.io.read_raw_gdf` where birthdays were not parsed properly, leading to an error by `Svea Marie Meyer`_

- Fix bug with :func:`mne.io.read_raw_edf` where recording ID was not read properly for non-ASCII characters by `Lx37`_

- Fix bug with :func:`mne.get_volume_labels_from_aseg` where the returned labels were alphabetical instead of reflecting their volumetric ID-based order by `Eric Larson`_

- Fix bug with :func:`mne.preprocessing.find_bad_channels_maxwell` where good data of exactly ``step`` duration would lead to an error by `Eric Larson`_

- Fix bug with :func:`mne.preprocessing.find_bad_channels_maxwell` where indices were not handled properly when MEG channels were not first in the raw instance, and logging messages incorrectly reported the interval used by `Eric Larson`_

- Make :func:`mne.set_config` accept path-like input values by `Richard Höchenberger`_

- Fix bug with :func:`mne.write_labels_to_annot` and :func:`mne.datasets.fetch_hcp_mmp_parcellation` where label name strings were not properly terminated, leading to problems loading in FreeSurfer by `Eric Larson`_

- Fix bug with :func:`mne.beamformer.make_dics` where complex conjugates were not applied properly by `Britta Westner`_ and `Eric Larson`_

- Fix bug with :func:`mne.bem.make_watershed_bem` where the RAS coordinates of watershed bem surfaces were not updated correctly from the volume file by `Yu-Han Luo`_

- Fix bug with :meth:`mne.io.Raw.get_channel_types` and related methods where the ordering of ``picks`` was not preserved, by `Eric Larson`_

- Fix bug with :meth:`mne.io.Raw.plot_psd` with ``average=False`` and multiple channel types where channel locations were not shown properly by `Eric Larson`_

- Fix bug in FieldTrip reader functions when channels are missing in the ``info`` object by `Thomas Hartmann`_

- Throw proper error when trying to import FieldTrip Epochs data with non-uniform time for trials by `Thomas Hartmann`_

- Throw proper error when trying to import FieldTrip data saved by an old, incompatible version by `Thomas Hartmann`_

- Fix bug in :func:`mne.read_epochs_fieldtrip` when importing data without a ``trialinfo`` field by `Thomas Hartmann`_

- Fix bug in :meth:`mne.preprocessing.ICA.plot_properties` where time series plot doesn't start at the proper tmin by `Teon Brooks`_

API
~~~

- Python 3.5 is no longer supported, Python 3.6+ is required, by `Eric Larson`_

- The ``normalize_fwd`` argument of :func:`mne.beamformer.make_dics` has been deprecated in favor of ``depth``, by `Eric Larson`_

- Add ``n_cols`` parameter to :meth:`mne.preprocessing.ICA.plot_scores` to allow plotting scores in multiple columns, by `Luke Bloy`_

- In :func:`mne.stats.permutation_cluster_test` and :func:`mne.stats.permutation_cluster_1samp_test` the default parameter value ``out_type='mask'`` has changed to ``None``, which in 0.21 means ``'mask'`` but will change to mean ``'indices'`` in the next version, by `Daniel McCloy`_

- ``vmin`` and ``vmax`` parameters are deprecated in :meth:`mne.Epochs.plot_psd_topomap` and :func:`mne.viz.plot_epochs_psd_topomap`; use new ``vlim`` parameter instead, by `Daniel McCloy`_.

- The method ``stc_mixed.plot_surface`` for a :class:`mne.MixedSourceEstimate` has been deprecated in favor of :meth:`stc.surface().plot(...) <mne.MixedSourceEstimate.surface>` by `Eric Larson`_

- The method ``stc.normal`` for :class:`mne.VectorSourceEstimate` has been deprecated in favor of :meth:`stc.project('nn', src) <mne.VectorSourceEstimate.project>` by `Eric Larson`_

- Add ``use_dev_head_trans`` parameter to :func:`mne.preprocessing.annotate_movement` to allow choosing the device to head transform is used to define the fixed cHPI coordinates by `Luke Bloy`_

- The function ``mne.channels.read_dig_captrack`` will be deprecated in version 0.22 in favor of :func:`mne.channels.read_dig_captrak` to correct the spelling error: "captraCK" -> "captraK", by `Stefan Appelhoff`_

- The ``threshold`` argument in :meth:`mne.preprocessing.ICA.find_bads_ecg` defaults to ``None`` in version 0.21 but will change to ``'auto'`` in 0.22 by `Yu-Han Luo`_

- The default argument ``meg=True`` in :func:`mne.pick_types` will change to ``meg=False`` in version 0.22 by `Clemens Brunner`_<|MERGE_RESOLUTION|>--- conflicted
+++ resolved
@@ -93,11 +93,9 @@
 
 - BIDS conformity: When saving FIF files to disk and the files are split into parts, the ``split_naming='bids'`` parameter now uses a "_split-%d" naming instead of the previous "_part-%d", by `Stefan Appelhoff`_
 
-<<<<<<< HEAD
 - Add support for whitening and multiple channel types in :func:`mne.beamformer.make_dics` by `Marijn van Vliet`_
-=======
+
 - Add better error message when trying to save incompatible `~mne.Evoked` objects to the same file by `Eric Larson`_
->>>>>>> 181a5727
 
 - Add support for loading complex numbers from mat files by `Thomas Hartmann`_
 
