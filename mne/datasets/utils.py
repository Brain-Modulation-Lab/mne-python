--- conflicted
+++ resolved
@@ -239,11 +239,7 @@
     path = _get_path(path, key, name)
     # To update the testing or misc dataset, push commits, then make a new
     # release on GitHub. Then update the "releases" variable:
-<<<<<<< HEAD
     releases = dict(testing='0.88', misc='0.6')
-=======
-    releases = dict(testing='0.87', misc='0.6')
->>>>>>> 5f95ebb5
     # And also update the "md5_hashes['testing']" variable below.
 
     # To update any other dataset, update the data archive itself (upload
@@ -330,11 +326,7 @@
         sample='12b75d1cb7df9dfb4ad73ed82f61094f',
         somato='ea825966c0a1e9b2f84e3826c5500161',
         spm='9f43f67150e3b694b523a21eb929ea75',
-<<<<<<< HEAD
         testing='da47e48c1173f3de1b4c1787d71570ff',
-=======
-        testing='a6e18de6405d84599c6d4dfb4c1d2b14',
->>>>>>> 5f95ebb5
         multimodal='26ec847ae9ab80f58f204d09e2c08367',
         fnirs_motor='c4935d19ddab35422a69f3326a01fef8',
         opm='370ad1dcfd5c47e029e692c85358a374',
