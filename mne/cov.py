--- conflicted
+++ resolved
@@ -1759,12 +1759,11 @@
     nzero = (eig > 0)
     eig[~nzero] = 0.  # get rid of numerical noise (negative) ones
 
-<<<<<<< HEAD
-    dtype = np.complex if noise_cov['eigvec'].dtype == np.complex else np.float
+    if noise_cov['eigvec'].dtype.kind == 'c':
+        dtype = np.complex128
+    else:
+        dtype = np.float64
     W = np.zeros((n_chan, 1), dtype)
-=======
-    W = np.zeros((n_chan, 1), dtype=np.float64)
->>>>>>> 181a5727
     W[nzero, 0] = 1.0 / np.sqrt(eig[nzero])
     #   Rows of eigvec are the eigenvectors
     W = W * noise_cov['eigvec']  # C ** -0.5
