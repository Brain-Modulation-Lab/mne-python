--- conflicted
+++ resolved
@@ -27,14 +27,8 @@
 
 @verbose
 def make_lcmv(info, forward, data_cov, reg=0.05, noise_cov=None, label=None,
-<<<<<<< HEAD
-              pick_ori=None, rank='info', inversion='matrix',
-              weight_norm='unit-noise-gain', reduce_rank=False, depth=None,
-              verbose=None):
-=======
               pick_ori=None, rank='info', weight_norm='unit-noise-gain',
               reduce_rank=False, depth=None, inversion='matrix', verbose=None):
->>>>>>> d495a15d
     """Compute LCMV spatial filter.
 
     Parameters
@@ -76,8 +70,6 @@
     %(depth)s
 
         .. versionadded:: 0.18
-    inversion : str
-        Can be "matrix" (default) or "single". TODO: Remove before merge (?).
     %(verbose)s
 
     Returns
